--- conflicted
+++ resolved
@@ -1,159 +1,10 @@
-<<<<<<< HEAD
-import os
-import asyncio
-from datetime import datetime, timedelta, timezone
-
-import httpx
-from asyncpg import Pool
-from pydantic import BaseModel
-
-from daily_bets.db import db_pool  
-
-# ───────── Configuration ─────────
-API_KEY      = os.environ["API_KEY"]
-SPORT_KEY    = "baseball_mlb"
-REGION       = "us_dfs"
-ANALYSIS_URL = os.environ["MLB_ANALYSIS_API_URL"]
-
-# ⇣ map Underdog “market_key” → friendly stat string
-MARKET_TO_STAT = {
-    "batter_home_runs":              "home runs",
-    "batter_hits":                   "hits",
-    "batter_rbis":                   "rbi",
-    "batter_hits_runs_rbis":         "hits + rbi",
-    "batter_total_bases":            "total bases",
-    "batter_runs_scored":            "runs",
-    "batter_singles":                "singles",
-    "batter_doubles":                "doubles",
-    "batter_triples":                "triples",
-    "batter_total_bases_alternate":  "total bases",
-    "batter_home_runs_alternate":    "home runs",
-    "batter_hits_alternate":         "hits",
-    "batter_rbis_alternate":         "rbi",
-}
-
-MAX_BETS_PER_GAME = 100           # ← overall cap per matchup
-
-class BetAnalysisInput(BaseModel):
-    player_id:    int
-    team_code:    str
-    stat:         str
-    line:         float
-    opponent_abv: str
-
-
-# ───────── API helpers ─────────
-async def fetch_tomorrow_events(client: httpx.AsyncClient):
-    r = await client.get(
-        f"https://api.the-odds-api.com/v4/sports/{SPORT_KEY}/events",
-        params={"apiKey": API_KEY},
-    )
-    r.raise_for_status()
-    return r.json()
-
-
-async def fetch_odds(client: httpx.AsyncClient, event_id: str):
-    r = await client.get(
-        f"https://api.the-odds-api.com/v4/sports/{SPORT_KEY}/events/{event_id}/odds",
-        params={
-            "apiKey":     API_KEY,
-            "regions":    REGION,
-            "markets":    ",".join(MARKET_TO_STAT.keys()),
-            "oddsFormat": "decimal",
-        },
-    )
-    r.raise_for_status()
-    return r.json()
-
-
-# ───────── Main run loop ─────────
-async def run(pool: Pool):
-    tomorrow = (datetime.now(timezone.utc) + timedelta(days=1)).date()
-    records: list[tuple[str, float, datetime, str]] = []
-
-    async with httpx.AsyncClient(timeout=30) as client:
-        events = await fetch_tomorrow_events(client)
-
-        # single DB connection for player-ID lookups
-        async with pool.acquire() as db_conn:
-            for game in events:
-                game_dt = datetime.fromisoformat(
-                    game["commence_time"].replace("Z", "+00:00")
-                ).date()
-                if game_dt != tomorrow:
-                    continue
-
-                odds = await fetch_odds(client, game["id"])
-
-                # pick out Underdog bookmaker
-                ug = next(
-                    (
-                        b
-                        for b in odds.get("bookmakers", [])
-                        if b["title"].lower() == "underdog"
-                    ),
-                    None,
-                )
-                if not ug:
-                    continue
-
-                tag             = f"{game['away_team']}@{game['home_team']}"
-                bets_this_game  = 0
-                extra_queue: list[tuple[dict, str]] = []   # (outcome, stat)
-
-                # ── 1️⃣  mandatory sweep: one per market ──────────────────
-                for m in ug["markets"]:
-                    stat = MARKET_TO_STAT.get(m["key"])
-                    if not stat:
-                        continue
-
-                    outcomes = m.get("outcomes", [])
-                    if not outcomes:       # market returned empty – skip
-                        continue
-
-                    first_outcome, *rest = outcomes
-                    if await append_bet(
-                        first_outcome,
-                        stat,
-                        db_conn,
-                        client,
-                        game,
-                        tag,
-                        records,
-                    ):
-                        bets_this_game += 1
-
-                    # stash remaining outcomes for the top-up phase
-                    extra_queue.extend((o, stat) for o in rest)
-
-                # ── 2️⃣  top-up until 100 bets ───────────────────────────
-                for o, stat in extra_queue:
-                    if bets_this_game >= MAX_BETS_PER_GAME:
-                        break
-                    if await append_bet(
-                        o,
-                        stat,
-                        db_conn,
-                        client,
-                        game,
-                        tag,
-                        records,
-                    ):
-                        bets_this_game += 1
-
-                # …then proceed to next game (loop continues)
-
-    if not records:
-        print("No Underdog bets found for tomorrow.")
-        return
-=======
 import typing as t
-from datetime import datetime, timedelta, timezone, date
+from datetime import date, datetime, timedelta, timezone
 
 import httpx
 import msgspec
-from neverraise import Err, Ok, ErrAsync, ResultAsync
 from dateutil.parser import parse as parse_datetime
+from neverraise import Err, ErrAsync, Ok, ResultAsync
 
 from daily_bets.db import mlb_db
 from daily_bets.db_pool import DBPool
@@ -161,12 +12,12 @@
 from daily_bets.logger import logger
 from daily_bets.models import BetAnalysisInput
 from daily_bets.odds_api import (
+    DecodeError,
+    HttpError,
+    Outcome,
+    SportEvent,
     fetch_game,
     fetch_tomorrow_events,
-    Outcome,
-    SportEvent,
-    HttpError,
-    DecodeError,
 )
 from daily_bets.utils import batch_calls_result_async, normalize_name
 
@@ -491,68 +342,16 @@
                 case Ok(analysis_params): copy_params.append(analysis_params)  # noqa: E701
                 case Err(e): logger.error(f"Error handling outcome: {e!r}")  # noqa: E701
             # fmt: on
->>>>>>> 5ae1367d
-
-    # bulk-insert
+
+    # bulk‐insert via Neon pool
     async with pool.acquire() as conn:
         await conn.copy_records_to_table(
             "v2_mlb_daily_bets",
             columns=["analysis", "price", "game_time", "game_tag"],
-<<<<<<< HEAD
-            records=records,
-        )
-    print(f"Inserted {len(records)} records into v2_mlb_daily_bets")
-
-
-# ───────── helper that does: DB lookup → backend call → append ─────────
-async def append_bet(
-    outcome: dict,
-    stat: str,
-    db_conn,
-    client,
-    game: dict,
-    tag: str,
-    records: list,
-) -> bool:
-    """Return True if the bet was successfully analysed & added."""
-    row = await db_conn.fetchrow(
-        "SELECT player_id FROM mlb_players WHERE long_name = $1",
-        outcome["description"],
-    )
-    if not row:
-        return False
-
-    payload = BetAnalysisInput(
-        player_id=row["player_id"],
-        team_code=game["home_team"],
-        stat=stat,
-        line=outcome["point"],
-        opponent_abv=game["away_team"],
-    )
-    resp = await client.post(ANALYSIS_URL, json=payload.model_dump())
-    resp.raise_for_status()
-
-    commence_dt = datetime.fromisoformat(game["commence_time"].replace("Z", "+00:00"))
-    records.append((resp.text, outcome["price"], commence_dt, tag))
-    return True
-
-
-# ───────── entry-point ─────────
-async def main():
-    import dotenv
-
-    dotenv.load_dotenv()
-    pool = await db_pool()
-    await run(pool)
-
-if __name__ == "__main__":
-    asyncio.run(main())
-=======
             records=[
                 (param.analysis, param.price, param.game_time, param.game_tag)
                 for param in copy_params
             ],
         )
         # await mlb_db.copy_analysis(conn, params=copy_params)
-    print(f"Inserted {len(copy_params)} records into v2_mlb_daily_bets")
->>>>>>> 5ae1367d
+    print(f"Inserted {len(copy_params)} records into v2_mlb_daily_bets")